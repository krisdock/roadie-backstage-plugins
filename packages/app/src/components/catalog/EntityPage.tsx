/*
 * Copyright 2020 Spotify AB
 *
 * Licensed under the Apache License, Version 2.0 (the "License");
 * you may not use this file except in compliance with the License.
 * You may obtain a copy of the License at
 *
 *     http://www.apache.org/licenses/LICENSE-2.0
 *
 * Unless required by applicable law or agreed to in writing, software
 * distributed under the License is distributed on an "AS IS" BASIS,
 * WITHOUT WARRANTIES OR CONDITIONS OF ANY KIND, either express or implied.
 * See the License for the specific language governing permissions and
 * limitations under the License.
 */
import React from 'react';
import { Button, Grid } from '@material-ui/core';
import { EmptyState } from '@backstage/core-components';
import {
  EntityApiDefinitionCard,
  EntityConsumedApisCard,
  EntityConsumingComponentsCard,
  EntityHasApisCard,
  EntityProvidedApisCard,
  EntityProvidingComponentsCard,
} from '@backstage/plugin-api-docs';
import {
  EntityAboutCard,
  EntityDependsOnComponentsCard,
  EntityDependsOnResourcesCard,
  EntitySystemDiagramCard,
  EntityHasComponentsCard,
  EntityHasResourcesCard,
  EntityHasSubcomponentsCard,
  EntityHasSystemsCard,
  EntityLayout,
  EntityLinksCard,
  EntitySwitch,
  isComponentType,
  isKind,
} from '@backstage/plugin-catalog';
import {
  isGithubActionsAvailable,
  EntityGithubActionsContent,
} from '@backstage/plugin-github-actions';
import {
  EntityUserProfileCard,
  EntityGroupProfileCard,
  EntityMembersListCard,
  EntityOwnershipCard,
} from '@backstage/plugin-org';
import { EntityTechdocsContent } from '@backstage/plugin-techdocs';
import {
  EntityGithubPullRequestsContent,
  EntityGithubPullRequestsOverviewCard
} from '@roadiehq/backstage-plugin-github-pull-requests';
import {
  isAWSLambdaAvailable,
  EntityAWSLambdaOverviewCard
} from '@roadiehq/backstage-plugin-aws-lambda';
import {
  EntityGithubInsightsContent,
  EntityGithubInsightsLanguagesCard,
  EntityGithubInsightsReadmeCard,
  EntityGithubInsightsReleasesCard,
  isGithubInsightsAvailable,
} from '@roadiehq/backstage-plugin-github-insights';
import {
  EntityJiraOverviewCard, isJiraAvailable
} from '@roadiehq/backstage-plugin-jira';
import {
  EntityDatadogContent,
  EntityDatadogGraphCard,
  isDatadogGraphAvailable
} from '@roadiehq/backstage-plugin-datadog';
import {
  EntityTravisCIContent,
  EntityTravisCIOverviewCard,
  isTravisciAvailable
} from "@roadiehq/backstage-plugin-travis-ci";
import {
<<<<<<< HEAD
  EntityBuildkiteContent,
  isBuildkiteAvailable
} from "@roadiehq/backstage-plugin-buildkite";
=======
    EntitySecurityInsightsContent,
    EntityGithubDependabotContent,
    SecurityInsightsWidget,
    isSecurityInsightsAvailable
} from '@roadiehq/backstage-plugin-security-insights';
>>>>>>> 5e885a16

const cicdContent = (
  <Grid container spacing={3} alignItems="stretch">
    <EntitySwitch>
      <EntitySwitch.Case if={isGithubActionsAvailable}>
        <EntityGithubActionsContent />
      </EntitySwitch.Case>

      <EntitySwitch.Case if={isTravisciAvailable}>
        <EntityTravisCIContent />
      </EntitySwitch.Case>

      <EntitySwitch.Case if={isBuildkiteAvailable}>
        <EntityBuildkiteContent />
      </EntitySwitch.Case>

      <EntitySwitch.Case>
        <EmptyState
          title="No CI/CD available for this entity"
          missing="info"
          description="You need to add an annotation to your component if you want to enable CI/CD for it. You can read more about annotations in Backstage by clicking the button below."
          action={
            <Button
              variant="contained"
              color="primary"
              href="https://backstage.io/docs/features/software-catalog/well-known-annotations"
            >
              Read more
            </Button>
          }
        />
      </EntitySwitch.Case>
    </EntitySwitch>
  </Grid>
);

const overviewContent = (
  <Grid container spacing={3} alignItems="stretch">
    <Grid item md={6}>
      <EntityAboutCard variant="gridItem" />
    </Grid>
    <EntitySwitch>
      <EntitySwitch.Case if={isSecurityInsightsAvailable}>
        <Grid item md={6}>
          <SecurityInsightsWidget/>
        </Grid>
      </EntitySwitch.Case>
    </EntitySwitch>
    <EntitySwitch>
      <EntitySwitch.Case if={e => Boolean(isGithubInsightsAvailable(e))}>
        <Grid item md={6}>
          <EntityGithubInsightsLanguagesCard />
          <EntityGithubInsightsReleasesCard />
        </Grid>
        <Grid item md={6}>
          <EntityGithubInsightsReadmeCard maxHeight={350} />
        </Grid>
      </EntitySwitch.Case>
    </EntitySwitch>
    <EntitySwitch>
      <EntitySwitch.Case if={e => Boolean(isAWSLambdaAvailable(e))}>
        <Grid item md={6}>
          <EntityAWSLambdaOverviewCard />
        </Grid>
      </EntitySwitch.Case>
    </EntitySwitch>
    <EntitySwitch>
    <EntitySwitch.Case if={isJiraAvailable}>
        <Grid item md={6}>
          <EntityJiraOverviewCard />
        </Grid>
      </EntitySwitch.Case>
    </EntitySwitch>
    <EntitySwitch>
      <EntitySwitch.Case if={isDatadogGraphAvailable}>
        <Grid item>
         <EntityDatadogGraphCard/>
        </Grid>
      </EntitySwitch.Case>
    </EntitySwitch>
    <EntitySwitch>
      <EntitySwitch.Case if={isTravisciAvailable}>
        <Grid item>
         <EntityTravisCIOverviewCard/>
        </Grid>
      </EntitySwitch.Case>
    </EntitySwitch>
    <Grid item md={6}>
      <EntityGithubPullRequestsOverviewCard />
    </Grid>
    <Grid item md={4} xs={12}>
      <EntityLinksCard />
    </Grid>
    <Grid item md={8} xs={12}>
      <EntityHasSubcomponentsCard variant="gridItem" />
    </Grid>
  </Grid>
);

const serviceEntityPage = (
  <EntityLayout>
    <EntityLayout.Route path="/" title="Overview">
      {overviewContent}
    </EntityLayout.Route>

    <EntityLayout.Route path="/ci-cd" title="CI/CD">
      {cicdContent}
    </EntityLayout.Route>

    <EntityLayout.Route path="/api" title="API">
      <Grid container spacing={3} alignItems="stretch">
        <Grid item md={6}>
          <EntityProvidedApisCard />
        </Grid>
        <Grid item md={6}>
          <EntityConsumedApisCard />
        </Grid>
      </Grid>
    </EntityLayout.Route>

    <EntityLayout.Route path="/pull-requests" title="Pull Requests">
      <EntityGithubPullRequestsContent />
    </EntityLayout.Route>

    <EntityLayout.Route path="/code-insights" title="Code Insights">
      <EntityGithubInsightsContent />
    </EntityLayout.Route>

    <EntityLayout.Route path="/datadog" title="Datadog">
      <EntityDatadogContent />
    </EntityLayout.Route>

    <EntityLayout.Route path="/dependencies" title="Dependencies">
      <Grid container spacing={3} alignItems="stretch">
        <Grid item md={6}>
          <EntityDependsOnComponentsCard variant="gridItem" />
        </Grid>
        <Grid item md={6}>
          <EntityDependsOnResourcesCard variant="gridItem" />
        </Grid>
      </Grid>
    </EntityLayout.Route>

    <EntityLayout.Route path="/docs" title="Docs">
      <EntityTechdocsContent />
    </EntityLayout.Route>

    <EntityLayout.Route
      path="/security-insights"
      title="Security Insights">
      <EntitySecurityInsightsContent />
    </EntityLayout.Route>

    <EntityLayout.Route path="/dependabot" title="Dependabot">
      <EntityGithubDependabotContent/>
    </EntityLayout.Route>
  </EntityLayout>
);

const websiteEntityPage = (
  <EntityLayout>
    <EntityLayout.Route path="/" title="Overview">
      {overviewContent}
    </EntityLayout.Route>

    <EntityLayout.Route path="/ci-cd" title="CI/CD">
      {cicdContent}
    </EntityLayout.Route>

    <EntityLayout.Route path="/dependencies" title="Dependencies">
      <Grid container spacing={3} alignItems="stretch">
        <Grid item md={6}>
          <EntityDependsOnComponentsCard variant="gridItem" />
        </Grid>
        <Grid item md={6}>
          <EntityDependsOnResourcesCard variant="gridItem" />
        </Grid>
      </Grid>
    </EntityLayout.Route>

    <EntityLayout.Route path="/docs" title="Docs">
      <EntityTechdocsContent />
    </EntityLayout.Route>
  </EntityLayout>
);

const defaultEntityPage = (
  <EntityLayout>
    <EntityLayout.Route path="/" title="Overview">
      {overviewContent}
    </EntityLayout.Route>

    <EntityLayout.Route path="/docs" title="Docs">
      <EntityTechdocsContent />
    </EntityLayout.Route>
  </EntityLayout>
);

const componentPage = (
  <EntitySwitch>
    <EntitySwitch.Case if={isComponentType('service')}>
      {serviceEntityPage}
    </EntitySwitch.Case>

    <EntitySwitch.Case if={isComponentType('website')}>
      {websiteEntityPage}
    </EntitySwitch.Case>

    <EntitySwitch.Case>{defaultEntityPage}</EntitySwitch.Case>
  </EntitySwitch>
);

const apiPage = (
  <EntityLayout>
    <EntityLayout.Route path="/" title="Overview">
      <Grid container spacing={3}>
        <Grid item md={6}>
          <EntityAboutCard />
        </Grid>
        <Grid container item md={12}>
          <Grid item md={6}>
            <EntityProvidingComponentsCard />
          </Grid>
          <Grid item md={6}>
            <EntityConsumingComponentsCard />
          </Grid>
        </Grid>
      </Grid>
    </EntityLayout.Route>

    <EntityLayout.Route path="/definition" title="Definition">
      <Grid container spacing={3}>
        <Grid item xs={12}>
          <EntityApiDefinitionCard />
        </Grid>
      </Grid>
    </EntityLayout.Route>
  </EntityLayout>
);

const userPage = (
  <EntityLayout>
    <EntityLayout.Route path="/" title="Overview">
      <Grid container spacing={3}>
        <Grid item xs={12} md={6}>
          <EntityUserProfileCard variant="gridItem" />
        </Grid>
        <Grid item xs={12} md={6}>
          <EntityOwnershipCard variant="gridItem" />
        </Grid>
      </Grid>
    </EntityLayout.Route>
  </EntityLayout>
);

const groupPage = (
  <EntityLayout>
    <EntityLayout.Route path="/" title="Overview">
      <Grid container spacing={3}>
        <Grid item xs={12} md={6}>
          <EntityGroupProfileCard variant="gridItem" />
        </Grid>
        <Grid item xs={12} md={6}>
          <EntityOwnershipCard variant="gridItem" />
        </Grid>
        <Grid item xs={12}>
          <EntityMembersListCard />
        </Grid>
      </Grid>
    </EntityLayout.Route>
  </EntityLayout>
);

const systemPage = (
  <EntityLayout>
    <EntityLayout.Route path="/" title="Overview">
      <Grid container spacing={3} alignItems="stretch">
        <Grid item md={6}>
          <EntityAboutCard variant="gridItem" />
        </Grid>
        <Grid item md={6}>
          <EntityHasComponentsCard variant="gridItem" />
        </Grid>
        <Grid item md={6}>
          <EntityHasApisCard variant="gridItem" />
        </Grid>
        <Grid item md={6}>
          <EntityHasResourcesCard variant="gridItem" />
        </Grid>
      </Grid>
    </EntityLayout.Route>
    <EntityLayout.Route path="/diagram" title="Diagram">
      <EntitySystemDiagramCard />
    </EntityLayout.Route>
  </EntityLayout>
);

const domainPage = (
  <EntityLayout>
    <EntityLayout.Route path="/" title="Overview">
      <Grid container spacing={3} alignItems="stretch">
        <Grid item md={6}>
          <EntityAboutCard variant="gridItem" />
        </Grid>
        <Grid item md={6}>
          <EntityHasSystemsCard variant="gridItem" />
        </Grid>
      </Grid>
    </EntityLayout.Route>
  </EntityLayout>
);

export const entityPage = (
  <EntitySwitch>
    <EntitySwitch.Case if={isKind('component')} children={componentPage} />
    <EntitySwitch.Case if={isKind('api')} children={apiPage} />
    <EntitySwitch.Case if={isKind('group')} children={groupPage} />
    <EntitySwitch.Case if={isKind('user')} children={userPage} />
    <EntitySwitch.Case if={isKind('system')} children={systemPage} />
    <EntitySwitch.Case if={isKind('domain')} children={domainPage} />

    <EntitySwitch.Case>{defaultEntityPage}</EntitySwitch.Case>
  </EntitySwitch>
);<|MERGE_RESOLUTION|>--- conflicted
+++ resolved
@@ -79,17 +79,15 @@
   isTravisciAvailable
 } from "@roadiehq/backstage-plugin-travis-ci";
 import {
-<<<<<<< HEAD
   EntityBuildkiteContent,
   isBuildkiteAvailable
 } from "@roadiehq/backstage-plugin-buildkite";
-=======
+import {
     EntitySecurityInsightsContent,
     EntityGithubDependabotContent,
     SecurityInsightsWidget,
     isSecurityInsightsAvailable
 } from '@roadiehq/backstage-plugin-security-insights';
->>>>>>> 5e885a16
 
 const cicdContent = (
   <Grid container spacing={3} alignItems="stretch">
