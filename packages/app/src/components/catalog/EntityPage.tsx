/*
 * Copyright 2021 Larder Software Limited
 *
 * Licensed under the Apache License, Version 2.0 (the "License");
 * you may not use this file except in compliance with the License.
 * You may obtain a copy of the License at
 *
 *     http://www.apache.org/licenses/LICENSE-2.0
 *
 * Unless required by applicable law or agreed to in writing, software
 * distributed under the License is distributed on an "AS IS" BASIS,
 * WITHOUT WARRANTIES OR CONDITIONS OF ANY KIND, either express or implied.
 * See the License for the specific language governing permissions and
 * limitations under the License.
 */
<<<<<<< HEAD

=======
// eslint-disable-next-line notice/notice
>>>>>>> c5bc84fa
import React from 'react';
import { Button, Grid } from '@material-ui/core';
import { EmptyState } from '@backstage/core-components';
import {
  EntityApiDefinitionCard,
  EntityConsumedApisCard,
  EntityConsumingComponentsCard,
  EntityHasApisCard,
  EntityProvidedApisCard,
  EntityProvidingComponentsCard,
} from '@backstage/plugin-api-docs';
import {
  EntityAboutCard,
  EntityDependsOnComponentsCard,
  EntityDependsOnResourcesCard,
  EntitySystemDiagramCard,
  EntityHasComponentsCard,
  EntityHasResourcesCard,
  EntityHasSubcomponentsCard,
  EntityHasSystemsCard,
  EntityLayout,
  EntityLinksCard,
  EntitySwitch,
  isComponentType,
  isKind,
} from '@backstage/plugin-catalog';
import {
  isGithubActionsAvailable,
  EntityGithubActionsContent,
} from '@backstage/plugin-github-actions';
import {
  EntityUserProfileCard,
  EntityGroupProfileCard,
  EntityMembersListCard,
  EntityOwnershipCard,
} from '@backstage/plugin-org';
import { EntityTechdocsContent } from '@backstage/plugin-techdocs';
import {
  EntityGithubPullRequestsContent,
  EntityGithubPullRequestsOverviewCard,
} from '@roadiehq/backstage-plugin-github-pull-requests';
import {
  isAWSLambdaAvailable,
  EntityAWSLambdaOverviewCard,
} from '@roadiehq/backstage-plugin-aws-lambda';
import {
  EntityGithubInsightsContent,
  EntityGithubInsightsLanguagesCard,
  EntityGithubInsightsReadmeCard,
  EntityGithubInsightsReleasesCard,
  isGithubInsightsAvailable,
} from '@roadiehq/backstage-plugin-github-insights';
import {
  EntityJiraOverviewCard,
  isJiraAvailable,
} from '@roadiehq/backstage-plugin-jira';
import {
  EntityDatadogContent,
  EntityDatadogGraphCard,
  isDatadogGraphAvailable,
} from '@roadiehq/backstage-plugin-datadog';
import {
  EntityTravisCIContent,
  EntityTravisCIOverviewCard,
  isTravisciAvailable,
} from '@roadiehq/backstage-plugin-travis-ci';
import {
  EntityBuildkiteContent,
  isBuildkiteAvailable,
} from '@roadiehq/backstage-plugin-buildkite';
import {
<<<<<<< HEAD
=======
  EntityBugsnagErrorsOverviewTable
} from "@roadiehq/backstage-plugin-bugsnag";
import {
>>>>>>> c5bc84fa
  EntitySecurityInsightsContent,
  EntityGithubDependabotContent,
  SecurityInsightsWidget,
  DependabotAlertsWidget,
<<<<<<< HEAD
  isSecurityInsightsAvailable,
=======
  isSecurityInsightsAvailable
>>>>>>> c5bc84fa
} from '@roadiehq/backstage-plugin-security-insights';
import {
  EntityArgoCDHistoryCard,
  EntityArgoCDOverviewCard,
  EntityArgoCDContent,
  isArgocdAvailable,
} from '@roadiehq/backstage-plugin-argo-cd';
import {
  EntityPrometheusAlertCard,
  EntityPrometheusContent,
  EntityPrometheusGraphCard,
} from '@roadiehq/plugin-backstage-plugin-prometheus';

const cicdContent = (
  <Grid container spacing={3} alignItems="stretch">
    <EntitySwitch>
      <EntitySwitch.Case if={isGithubActionsAvailable}>
        <EntityGithubActionsContent />
      </EntitySwitch.Case>

      <EntitySwitch.Case if={isTravisciAvailable}>
        <EntityTravisCIContent />
      </EntitySwitch.Case>

      <EntitySwitch.Case if={isBuildkiteAvailable}>
        <EntityBuildkiteContent />
      </EntitySwitch.Case>

      <EntitySwitch.Case>
        <EmptyState
          title="No CI/CD available for this entity"
          missing="info"
          description="You need to add an annotation to your component if you want to enable CI/CD for it. You can read more about annotations in Backstage by clicking the button below."
          action={
            <Button
              variant="contained"
              color="primary"
              href="https://backstage.io/docs/features/software-catalog/well-known-annotations"
            >
              Read more
            </Button>
          }
        />
      </EntitySwitch.Case>
    </EntitySwitch>
  </Grid>
);

const overviewContent = (
  <Grid container spacing={3} alignItems="stretch">
    <Grid item md={6}>
      <EntityAboutCard variant="gridItem" />
    </Grid>
    <EntitySwitch>
      <EntitySwitch.Case if={isSecurityInsightsAvailable}>
        <Grid item md={6}>
          <SecurityInsightsWidget />
        </Grid>
        <Grid item md={6}>
          <DependabotAlertsWidget />
        </Grid>
      </EntitySwitch.Case>
    </EntitySwitch>
    <EntitySwitch>
      <EntitySwitch.Case if={e => Boolean(isGithubInsightsAvailable(e))}>
        <Grid item md={6}>
          <EntityGithubInsightsLanguagesCard />
          <EntityGithubInsightsReleasesCard />
        </Grid>
        <Grid item md={6}>
          <EntityGithubInsightsReadmeCard maxHeight={350} />
        </Grid>
      </EntitySwitch.Case>
    </EntitySwitch>
    <EntitySwitch>
      <EntitySwitch.Case if={e => Boolean(isAWSLambdaAvailable(e))}>
        <Grid item md={6}>
          <EntityAWSLambdaOverviewCard />
        </Grid>
      </EntitySwitch.Case>
    </EntitySwitch>
    <EntitySwitch>
      <EntitySwitch.Case if={isJiraAvailable}>
        <Grid item md={6}>
          <EntityJiraOverviewCard />
        </Grid>
      </EntitySwitch.Case>
    </EntitySwitch>
    <EntitySwitch>
      <EntitySwitch.Case if={isDatadogGraphAvailable}>
        <Grid item>
          <EntityDatadogGraphCard />
        </Grid>
      </EntitySwitch.Case>
    </EntitySwitch>
    <EntitySwitch>
      <EntitySwitch.Case if={isTravisciAvailable}>
        <Grid item>
          <EntityTravisCIOverviewCard />
        </Grid>
      </EntitySwitch.Case>
    </EntitySwitch>
    <EntitySwitch>
      <EntitySwitch.Case if={e => Boolean(isArgocdAvailable(e))}>
        <Grid item sm={6}>
          <EntityArgoCDHistoryCard />
        </Grid>
        <Grid item sm={6}>
          <EntityArgoCDOverviewCard />
        </Grid>
      </EntitySwitch.Case>
    </EntitySwitch>
    <Grid item md={6}>
      <EntityGithubPullRequestsOverviewCard />
    </Grid>
    <Grid item md={4} xs={12}>
      <EntityLinksCard />
    </Grid>
    <Grid item md={8} xs={12}>
      <EntityHasSubcomponentsCard variant="gridItem" />
    </Grid>
    <Grid item md={6}>
      <EntityPrometheusAlertCard />
    </Grid>
    <Grid item md={6}>
      <EntityPrometheusGraphCard />
    </Grid>
  </Grid>
);

const serviceEntityPage = (
  <EntityLayout>
    <EntityLayout.Route path="/" title="Overview">
      {overviewContent}
    </EntityLayout.Route>
    <EntityLayout.Route path="/ci-cd" title="CI/CD">
      {cicdContent}
    </EntityLayout.Route>
    <EntityLayout.Route path="/api" title="API">
      <Grid container spacing={3} alignItems="stretch">
        <Grid item md={6}>
          <EntityProvidedApisCard />
        </Grid>
        <Grid item md={6}>
          <EntityConsumedApisCard />
        </Grid>
      </Grid>
    </EntityLayout.Route>
    <EntityLayout.Route path="/pull-requests" title="Pull Requests">
      <EntityGithubPullRequestsContent />
    </EntityLayout.Route>
    <EntityLayout.Route path="/code-insights" title="Code Insights">
      <EntityGithubInsightsContent />
    </EntityLayout.Route>
    <EntityLayout.Route path="/bugsnag" title="Bugsnag">
      <EntityBugsnagErrorsOverviewTable />
    </EntityLayout.Route>
    <EntityLayout.Route path="/datadog" title="Datadog">
      <EntityDatadogContent />
    </EntityLayout.Route>
    <EntityLayout.Route path="/prometheus" title="Prometheus">
      <EntityPrometheusContent />
    </EntityLayout.Route>
    <EntityLayout.Route path="/dependencies" title="Dependencies">
      <Grid container spacing={3} alignItems="stretch">
        <Grid item md={6}>
          <EntityDependsOnComponentsCard variant="gridItem" />
        </Grid>
        <Grid item md={6}>
          <EntityDependsOnResourcesCard variant="gridItem" />
        </Grid>
      </Grid>
    </EntityLayout.Route>
    <EntityLayout.Route path="/docs" title="Docs">
      <EntityTechdocsContent />
    </EntityLayout.Route>
    <EntityLayout.Route path="/security-insights" title="Security Insights">
      <EntitySecurityInsightsContent />
    </EntityLayout.Route>
    <EntityLayout.Route path="/dependabot" title="Dependabot">
      <EntityGithubDependabotContent />
    </EntityLayout.Route>
    <EntityLayout.Route path="/argocd" title="Argo CD">
      <EntityArgoCDContent />
    </EntityLayout.Route>
  </EntityLayout>
);

const websiteEntityPage = (
  <EntityLayout>
    <EntityLayout.Route path="/" title="Overview">
      {overviewContent}
    </EntityLayout.Route>

    <EntityLayout.Route path="/ci-cd" title="CI/CD">
      {cicdContent}
    </EntityLayout.Route>

    <EntityLayout.Route path="/dependencies" title="Dependencies">
      <Grid container spacing={3} alignItems="stretch">
        <Grid item md={6}>
          <EntityDependsOnComponentsCard variant="gridItem" />
        </Grid>
        <Grid item md={6}>
          <EntityDependsOnResourcesCard variant="gridItem" />
        </Grid>
      </Grid>
    </EntityLayout.Route>

    <EntityLayout.Route path="/docs" title="Docs">
      <EntityTechdocsContent />
    </EntityLayout.Route>
  </EntityLayout>
);

const defaultEntityPage = (
  <EntityLayout>
    <EntityLayout.Route path="/" title="Overview">
      {overviewContent}
    </EntityLayout.Route>

    <EntityLayout.Route path="/docs" title="Docs">
      <EntityTechdocsContent />
    </EntityLayout.Route>
  </EntityLayout>
);

const componentPage = (
  <EntitySwitch>
    <EntitySwitch.Case if={isComponentType('service')}>
      {serviceEntityPage}
    </EntitySwitch.Case>

    <EntitySwitch.Case if={isComponentType('website')}>
      {websiteEntityPage}
    </EntitySwitch.Case>

    <EntitySwitch.Case>{defaultEntityPage}</EntitySwitch.Case>
  </EntitySwitch>
);

const apiPage = (
  <EntityLayout>
    <EntityLayout.Route path="/" title="Overview">
      <Grid container spacing={3}>
        <Grid item md={6}>
          <EntityAboutCard />
        </Grid>
        <Grid container item md={12}>
          <Grid item md={6}>
            <EntityProvidingComponentsCard />
          </Grid>
          <Grid item md={6}>
            <EntityConsumingComponentsCard />
          </Grid>
        </Grid>
      </Grid>
    </EntityLayout.Route>

    <EntityLayout.Route path="/definition" title="Definition">
      <Grid container spacing={3}>
        <Grid item xs={12}>
          <EntityApiDefinitionCard />
        </Grid>
      </Grid>
    </EntityLayout.Route>
  </EntityLayout>
);

const userPage = (
  <EntityLayout>
    <EntityLayout.Route path="/" title="Overview">
      <Grid container spacing={3}>
        <Grid item xs={12} md={6}>
          <EntityUserProfileCard variant="gridItem" />
        </Grid>
        <Grid item xs={12} md={6}>
          <EntityOwnershipCard variant="gridItem" />
        </Grid>
      </Grid>
    </EntityLayout.Route>
  </EntityLayout>
);

const groupPage = (
  <EntityLayout>
    <EntityLayout.Route path="/" title="Overview">
      <Grid container spacing={3}>
        <Grid item xs={12} md={6}>
          <EntityGroupProfileCard variant="gridItem" />
        </Grid>
        <Grid item xs={12} md={6}>
          <EntityOwnershipCard variant="gridItem" />
        </Grid>
        <Grid item xs={12}>
          <EntityMembersListCard />
        </Grid>
      </Grid>
    </EntityLayout.Route>
  </EntityLayout>
);

const systemPage = (
  <EntityLayout>
    <EntityLayout.Route path="/" title="Overview">
      <Grid container spacing={3} alignItems="stretch">
        <Grid item md={6}>
          <EntityAboutCard variant="gridItem" />
        </Grid>
        <Grid item md={6}>
          <EntityHasComponentsCard variant="gridItem" />
        </Grid>
        <Grid item md={6}>
          <EntityHasApisCard variant="gridItem" />
        </Grid>
        <Grid item md={6}>
          <EntityHasResourcesCard variant="gridItem" />
        </Grid>
      </Grid>
    </EntityLayout.Route>
    <EntityLayout.Route path="/diagram" title="Diagram">
      <EntitySystemDiagramCard />
    </EntityLayout.Route>
  </EntityLayout>
);

const domainPage = (
  <EntityLayout>
    <EntityLayout.Route path="/" title="Overview">
      <Grid container spacing={3} alignItems="stretch">
        <Grid item md={6}>
          <EntityAboutCard variant="gridItem" />
        </Grid>
        <Grid item md={6}>
          <EntityHasSystemsCard variant="gridItem" />
        </Grid>
      </Grid>
    </EntityLayout.Route>
  </EntityLayout>
);

export const entityPage = (
  <EntitySwitch>
    <EntitySwitch.Case if={isKind('component')} children={componentPage} />
    <EntitySwitch.Case if={isKind('api')} children={apiPage} />
    <EntitySwitch.Case if={isKind('group')} children={groupPage} />
    <EntitySwitch.Case if={isKind('user')} children={userPage} />
    <EntitySwitch.Case if={isKind('system')} children={systemPage} />
    <EntitySwitch.Case if={isKind('domain')} children={domainPage} />

    <EntitySwitch.Case>{defaultEntityPage}</EntitySwitch.Case>
  </EntitySwitch>
);<|MERGE_RESOLUTION|>--- conflicted
+++ resolved
@@ -13,11 +13,7 @@
  * See the License for the specific language governing permissions and
  * limitations under the License.
  */
-<<<<<<< HEAD
-
-=======
-// eslint-disable-next-line notice/notice
->>>>>>> c5bc84fa
+
 import React from 'react';
 import { Button, Grid } from '@material-ui/core';
 import { EmptyState } from '@backstage/core-components';
@@ -89,21 +85,14 @@
   isBuildkiteAvailable,
 } from '@roadiehq/backstage-plugin-buildkite';
 import {
-<<<<<<< HEAD
-=======
   EntityBugsnagErrorsOverviewTable
 } from "@roadiehq/backstage-plugin-bugsnag";
 import {
->>>>>>> c5bc84fa
   EntitySecurityInsightsContent,
   EntityGithubDependabotContent,
   SecurityInsightsWidget,
   DependabotAlertsWidget,
-<<<<<<< HEAD
   isSecurityInsightsAvailable,
-=======
-  isSecurityInsightsAvailable
->>>>>>> c5bc84fa
 } from '@roadiehq/backstage-plugin-security-insights';
 import {
   EntityArgoCDHistoryCard,
