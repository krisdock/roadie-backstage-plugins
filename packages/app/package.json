{
  "name": "app",
  "version": "0.0.6",
  "private": true,
  "bundled": true,
  "dependencies": {
    "@backstage/app-defaults": "^0.1.2",
    "@backstage/catalog-model": "^0.9.7",
    "@backstage/core-app-api": "^0.3.0",
    "@backstage/core-components": "^0.8.0",
    "@backstage/core-plugin-api": "^0.4.0",
    "@backstage/plugin-catalog-react": "^0.6.5",
    "@backstage/cli": "^0.10.0",
    "@backstage/integration-react": "^0.1.10",
    "@backstage/plugin-api-docs": "^0.6.9",
    "@backstage/plugin-catalog": "^0.7.4",
    "@backstage/plugin-catalog-import": "^0.7.5",
    "@backstage/plugin-github-actions": "^0.4.19",
    "@backstage/plugin-org": "^0.3.24",
    "@backstage/plugin-scaffolder": "^0.11.5",
    "@backstage/plugin-search": "^0.5.0",
    "@backstage/plugin-tech-radar": "^0.5.0",
    "@backstage/plugin-techdocs": "^0.12.0",
    "@backstage/plugin-user-settings": "^0.3.6",
<<<<<<< HEAD
    "@backstage/test-utils": "^0.2.0",
=======
    "@backstage/test-utils": "^0.2.1",
>>>>>>> 5e17eacc
    "@backstage/theme": "^0.2.10",
    "@material-ui/core": "^4.11.0",
    "@material-ui/icons": "^4.9.1",
    "@roadiehq/backstage-plugin-argo-cd": "^1.3.2",
    "@roadiehq/backstage-plugin-aws-lambda": "^1.2.4",
    "@roadiehq/backstage-plugin-bugsnag": "^1.2.2",
    "@roadiehq/backstage-plugin-buildkite": "^1.2.4",
    "@roadiehq/backstage-plugin-datadog": "^1.3.2",
    "@roadiehq/backstage-plugin-github-insights": "^1.3.4",
    "@roadiehq/backstage-plugin-github-pull-requests": "^1.2.2",
    "@roadiehq/backstage-plugin-jira": "^1.3.1",
    "@roadiehq/backstage-plugin-security-insights": "^1.4.2",
    "@roadiehq/backstage-plugin-travis-ci": "^1.2.2",
    "@roadiehq/backstage-plugin-prometheus": "^1.2.2",
    "history": "^5.0.0",
    "react": "^16.13.1",
    "react-dom": "^16.13.1",
    "react-router": "6.0.0-beta.0",
    "react-router-dom": "6.0.0-beta.0",
    "react-use": "^15.3.3"
  },
  "devDependencies": {
    "@testing-library/jest-dom": "^5.10.1",
    "@testing-library/react": "^10.4.1",
    "@testing-library/user-event": "^12.0.7",
    "@types/jest": "^26.0.7",
    "@types/node": "^14.14.32",
    "@types/react-dom": "^16.9.8",
    "cross-env": "^7.0.0",
    "cypress": "^7.3.0",
    "eslint-plugin-cypress": "^2.10.3",
    "http-server": "^13.0.0",
    "start-server-and-test": "^1.10.11"
  },
  "scripts": {
    "start": "backstage-cli app:serve",
    "build": "backstage-cli app:build",
    "test": "backstage-cli test",
    "lint": "backstage-cli lint",
    "clean": "backstage-cli clean",
    "test:e2e": "cross-env PORT=3001 start-server-and-test start http://localhost:3001 cy:dev",
    "test:e2e:ci": "cross-env PORT=3001 start-server-and-test start http://localhost:3001 cy:run",
    "cy:dev": "cypress open",
    "cy:run": "cypress run"
  },
  "browserslist": {
    "production": [
      ">0.2%",
      "not dead",
      "not op_mini all"
    ],
    "development": [
      "last 1 chrome version",
      "last 1 firefox version",
      "last 1 safari version"
    ]
  },
  "files": [
    "dist"
  ]
}<|MERGE_RESOLUTION|>--- conflicted
+++ resolved
@@ -22,11 +22,7 @@
     "@backstage/plugin-tech-radar": "^0.5.0",
     "@backstage/plugin-techdocs": "^0.12.0",
     "@backstage/plugin-user-settings": "^0.3.6",
-<<<<<<< HEAD
-    "@backstage/test-utils": "^0.2.0",
-=======
     "@backstage/test-utils": "^0.2.1",
->>>>>>> 5e17eacc
     "@backstage/theme": "^0.2.10",
     "@material-ui/core": "^4.11.0",
     "@material-ui/icons": "^4.9.1",
