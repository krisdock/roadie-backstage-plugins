{
  "name": "@roadiehq/backstage-plugin-security-insights",
<<<<<<< HEAD
  "version": "1.2.9",
=======
  "version": "1.2.10",
>>>>>>> c259f0ab
  "main": "src/index.ts",
  "types": "src/index.ts",
  "license": "Apache-2.0",
  "private": false,
  "homepage": "https://roadie.io/backstage/plugins/security-insights/",
  "bugs": {
    "url": "https://github.com/RoadieHQ/roadie-backstage-plugins/issues",
    "email": "support@roadie.io"
  },
  "repository": "github:RoadieHQ/roadie-backstage-plugins",
  "publishConfig": {
    "access": "public",
    "main": "dist/index.esm.js",
    "types": "dist/index.d.ts"
  },
  "scripts": {
    "build": "backstage-cli plugin:build",
    "start": "backstage-cli plugin:serve",
    "lint": "backstage-cli lint",
    "test": "backstage-cli test",
    "diff": "backstage-cli plugin:diff",
    "prepack": "backstage-cli prepack",
    "postpack": "backstage-cli postpack",
    "clean": "backstage-cli clean"
  },
  "dependencies": {
    "@backstage/catalog-model": "^0.9.0",
    "@backstage/core-app-api": "^0.1.4",
    "@backstage/core-components": "^0.4.0",
    "@backstage/core-plugin-api": "^0.1.3",
    "@backstage/plugin-catalog-react": "^0.4.1",
    "@backstage/theme": "^0.2.7",
    "@material-ui/core": "^4.11.0",
    "@material-ui/icons": "^4.9.1",
    "@material-ui/lab": "^4.0.0-alpha.45",
    "@octokit/graphql": "4.5.8",
    "@octokit/rest": "^18.0.12",
    "cross-fetch": "^3.1.4",
    "history": "^5.0.0",
    "luxon": "^2.0.1",
    "moment": "^2.27.0",
    "react": "^16.13.1",
    "react-dom": "^16.13.1",
    "react-minimal-pie-chart": "^8.2.0",
    "react-router": "6.0.0-beta.0",
    "react-use": "^17.2.4"
  },
  "devDependencies": {
    "@backstage/cli": "^0.7.4",
    "@backstage/dev-utils": "^0.2.2",
    "@backstage/test-utils": "^0.1.14",
    "@testing-library/jest-dom": "^5.12.0",
    "@testing-library/react": "^11.2.6",
    "@types/luxon": "^1.27.0",
    "msw": "^0.28.2"
  },
  "files": [
    "dist",
    "config.d.ts"
  ],
  "configSchema": "config.d.ts"
}<|MERGE_RESOLUTION|>--- conflicted
+++ resolved
@@ -1,10 +1,6 @@
 {
   "name": "@roadiehq/backstage-plugin-security-insights",
-<<<<<<< HEAD
-  "version": "1.2.9",
-=======
-  "version": "1.2.10",
->>>>>>> c259f0ab
+  "version": "1.2.11",
   "main": "src/index.ts",
   "types": "src/index.ts",
   "license": "Apache-2.0",
