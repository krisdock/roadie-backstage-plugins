# @roadiehq/scaffolder-backend-module-aws

<<<<<<< HEAD
## 2.1.0

### Major Changes

- add ECR create repository action

# @roadiehq/scaffolder-backend-module-aws
=======
## 2.0.6

### Patch Changes

- eaa0bb2: update dependencies
>>>>>>> ec4ef7d5

## 2.0.5

### Patch Changes

- 151b46b: bump to latest backstage package versions

## 2.0.4

### Patch Changes

- c9cfaad: Release all plugins after fixing typescript exports issue.

## 2.0.3

### Patch Changes

- 86eca6a: Update dependencies

## 2.0.2

### Patch Changes

- 55c9711: update depdendencies

## 2.0.1

### Patch Changes

- 6b4cc16: Update dependencies
  Add package information to the package.jsons, to tell the backstage cli how to run the tests

## 2.0.0

### Major Changes

- df841f0: Update dependecies to follow latest upstream version. Removed deprecated props of type 'Entity' passed into components as it is grabbed from context instead.

## 1.2.0

### Minor Changes

- f0421b4: Bumped to the latest upstream packages versions

## 1.1.2

### Patch Changes

- a9670fa: fix module name in readme

## 1.1.1

### Patch Changes

- f5cd7e4: Update dependencies to latest Backstage packages

## 1.1.0

### Minor Changes

- 63f1342: Publish first version of the action<|MERGE_RESOLUTION|>--- conflicted
+++ resolved
@@ -1,20 +1,11 @@
 # @roadiehq/scaffolder-backend-module-aws
 
-<<<<<<< HEAD
-## 2.1.0
-
-### Major Changes
-
-- add ECR create repository action
-
-# @roadiehq/scaffolder-backend-module-aws
-=======
 ## 2.0.6
 
 ### Patch Changes
 
 - eaa0bb2: update dependencies
->>>>>>> ec4ef7d5
+
 
 ## 2.0.5
 
