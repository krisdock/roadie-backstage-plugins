--- conflicted
+++ resolved
@@ -24,15 +24,8 @@
   const argoPassword =
     config.getOptionalString('argocd.password') ?? 'argocdPassword';
   const argoWaitCycles: number =
-<<<<<<< HEAD
     config.getOptionalNumber('argocd.waitCycles') ?? 5;
   const argoSvc = new ArgoService(argoUserName, argoPassword, config);
-=======
-    config.getOptionalNumber('argocd.waitCycles') ?? 25;
-
-  const argoSvc = new ArgoService(argoUserName, argoPassword, config, logger);
-
->>>>>>> 37eb941a
   const argoApps = config
     .getConfigArray('argocd.appLocatorMethods')
     .filter(element => element.getString('type') === 'config');
@@ -148,11 +141,7 @@
     } else {
       token = matchedArgoInstance.token;
     }
-<<<<<<< HEAD
     let argoProjResp = {};
-=======
-
->>>>>>> 37eb941a
     try {
       await argoSvc.createArgoProject({
         baseUrl: matchedArgoInstance.url,
@@ -168,11 +157,7 @@
         message: e.message || 'Failed to create argo project',
       });
     }
-<<<<<<< HEAD
     let argoAppResp = {};
-=======
-
->>>>>>> 37eb941a
     try {
       await argoSvc.createArgoApplication({
         baseUrl: matchedArgoInstance.url,
@@ -246,7 +231,6 @@
           argoApplicationName: argoAppName,
           argoToken: token,
         });
-<<<<<<< HEAD
         if (deleteAppResp === false) {
           countinueToDeleteProject = false
           argoDeleteAppResp.status = "failed";
@@ -285,19 +269,8 @@
             continue;
           }
         }
-=======
-      } catch (e: any) {
-        logger.error(e);
-        return response.status(500).send({
-          status:
-            typeof e.message === 'string'
-              ? e.message
-              : 'error with deleteing argo app',
-        });
->>>>>>> 37eb941a
       }
       try {
-<<<<<<< HEAD
         if (isAppPendingDelete && isAppexist) {
             argoDeleteAppResp.status = "failed"
             argoDeleteAppResp.message = 'application pending delete';
@@ -323,45 +296,6 @@
           argoDeleteProjectResp.status = "failed";
           argoDeleteProjectResp.message = 'error with deleteing argo project';
         }
-=======
-        let argoApp = await argoSvc.getArgoAppData(
-          matchedArgoInstance.url,
-          matchedArgoInstance.name,
-          { name: argoAppName },
-          token,
-        );
-        let isAppDeployed = 'metadata' in argoApp;
-        for (
-          let attempts = 0;
-          attempts < argoWaitCycles && isAppDeployed;
-          attempts++
-        ) {
-          await new Promise(resolve => setTimeout(resolve, 3000));
-
-          argoApp = await argoSvc.getArgoAppData(
-            matchedArgoInstance.url,
-            matchedArgoInstance.name,
-            { name: argoAppName },
-            token,
-          );
-
-          isAppDeployed = 'metadata' in argoApp;
-        }
-
-        argoDeleteProjectResp = await argoSvc.deleteProject({
-          baseUrl: matchedArgoInstance.url,
-          argoProjectName: argoAppName,
-          argoToken: token,
-        });
-      } catch (e: any) {
-        logger.error(e);
-        return response.status(500).send({
-          status:
-            typeof e.message === 'string'
-              ? e.message
-              : 'error with deleteing argo project',
-        });
->>>>>>> 37eb941a
       }
       return response.send({
         argoDeleteAppResp: argoDeleteAppResp,
