import { Config } from '@backstage/config';
import fetch from 'cross-fetch';
import { Logger } from 'winston';
import { timer } from './timer.services';

import {
  ArgoServiceApi,
  CreateArgoApplicationProps,
  CreateArgoProjectProps,
  CreateArgoResourcesProps,
  DeleteApplicationProps,
  DeleteProjectProps,
  InstanceConfig,
  ResyncProps,
  SyncArgoApplicationProps,
  SyncResponse,
  findArgoAppResp,
  DeleteApplicationAndProjectProps,
  DeleteApplicationAndProjectResponse,
  ResponseSchema,
  getRevisionDataResp,
  BuildArgoProjectArgs,
  BuildArgoApplicationArgs,
  UpdateArgoProjectAndAppProps,
  UpdateArgoApplicationProps,
  UpdateArgoProjectProps,
  GetArgoProjectProps,
  GetArgoProjectResp,
<<<<<<< HEAD
  ArgoProject,
  ResourceItem,
=======
  GetArgoApplicationResp,
>>>>>>> 0e058e89
} from './types';
import { getArgoConfigByInstanceName } from '../utils/getArgoConfig';

export class ArgoService implements ArgoServiceApi {
  instanceConfigs: InstanceConfig[];

  constructor(
    private readonly username: string,
    private readonly password: string,
    private readonly config: Config,
    private readonly logger: Logger,
  ) {
    this.instanceConfigs = this.config
      .getConfigArray('argocd.appLocatorMethods')
      .filter(element => element.getString('type') === 'config')
      .reduce(
        (acc: Config[], argoApp: Config) =>
          acc.concat(argoApp.getConfigArray('instances')),
        [],
      )
      .map(instance => ({
        name: instance.getString('name'),
        url: instance.getString('url'),
        token: instance.getOptionalString('token'),
        username: instance.getOptionalString('username'),
        password: instance.getOptionalString('password'),
      }));
  }

  getArgoInstanceArray(): InstanceConfig[] {
    return this.getAppArray().map(instance => ({
      name: instance.getString('name'),
      url: instance.getString('url'),
      token: instance.getOptionalString('token'),
      username: instance.getOptionalString('username'),
      password: instance.getOptionalString('password'),
    }));
  }

  getAppArray(): Config[] {
    const argoApps = this.config
      .getConfigArray('argocd.appLocatorMethods')
      .filter(element => element.getString('type') === 'config');

    return argoApps.reduce(
      (acc: Config[], argoApp: Config) =>
        acc.concat(argoApp.getConfigArray('instances')),
      [],
    );
  }

  async getRevisionData(
    baseUrl: string,
    options: {
      name?: string;
      selector?: string;
    },
    argoToken: string,
    revisionID: string,
  ): Promise<getRevisionDataResp> {
    const urlSuffix = options.name
      ? `/${options.name}`
      : `?selector=${options.selector}`;
    const requestOptions: RequestInit = {
      method: 'GET',
      headers: {
        'Content-Type': 'application/json',
        Authorization: `Bearer ${argoToken}`,
      },
    };

    const resp = await fetch(
      `${baseUrl}/api/v1/applications${urlSuffix}/revisions/${revisionID}/metadata`,
      requestOptions,
    );

    if (!resp.ok) {
      throw new Error(`Request failed with ${resp.status} Error`);
    }

    const data: getRevisionDataResp = await resp?.json();
    return data;
  }

  async findArgoApp(options: {
    name?: string;
    selector?: string;
  }): Promise<findArgoAppResp[]> {
    if (!options.name && !options.selector) {
      throw new Error('name or selector is required');
    }
    const resp = await Promise.all(
      this.instanceConfigs.map(async (argoInstance: any) => {
        let getArgoAppDataResp: any;
        try {
          const token =
            argoInstance.token || (await this.getArgoToken(argoInstance));
          getArgoAppDataResp = await this.getArgoAppData(
            argoInstance.url,
            argoInstance.name,
            token,
            options,
          );
        } catch (error: any) {
          this.logger.error(
            `Error getting token from Argo Instance ${argoInstance.name}: ${error.message}`,
          );
          return null;
        }

        if (options.selector && !getArgoAppDataResp.items) {
          return null;
        }

        return {
          name: argoInstance.name as string,
          url: argoInstance.url as string,
          appName: options.selector
            ? getArgoAppDataResp.items.map((x: any) => x.metadata.name)
            : [options.name],
        };
      }),
    ).catch();
    return resp.flatMap(f => (f ? [f] : []));
  }

  async getArgoProject({
    baseUrl,
    argoToken,
    projectName,
  }: GetArgoProjectProps): Promise<GetArgoProjectResp> {
    const requestOptions: RequestInit = {
      method: 'GET',
      headers: {
        'Content-Type': 'application/json',
        Authorization: `Bearer ${argoToken}`,
      },
    };

    const resp = await fetch(
      `${baseUrl}/api/v1/projects/${projectName}`,
      requestOptions,
    );
    const data = await resp.json();

    if (resp.status !== 200) {
      this.logger.error(
        `Failed to get argo project ${projectName}: ${data.message}`,
      );
      throw new Error(`Failed to get argo project: ${data.message}`);
    }

    return data;
  }

  async getArgoToken(appConfig: {
    url: string;
    username?: string;
    password?: string;
  }): Promise<string> {
    const { url, username, password } = appConfig;

    const options: RequestInit = {
      method: 'POST',
      headers: {
        'Content-Type': 'application/json',
      },
      body: JSON.stringify({
        username: username || this.username,
        password: password || this.password,
      }),
    };
    const resp = await fetch(`${url}/api/v1/session`, options);
    if (!resp.ok) {
      this.logger.error(`failed to get argo token: ${url}`);
    }
    if (resp.status === 401) {
      throw new Error(`Getting unauthorized for Argo CD instance ${url}`);
    }
    const data = await resp.json();
    return data.token;
  }

  async getArgoAppData(
    baseUrl: string,
    argoInstanceName: string,
    argoToken: string,
    options?: {
      name?: string;
      selector?: string;
    },
  ): Promise<any> {
    let urlSuffix = '';
    if (options?.name) {
      urlSuffix = `/${options.name}`;
    }
    if (options?.selector) {
      urlSuffix = `?selector=${options.selector}`;
    }
    const requestOptions: RequestInit = {
      method: 'GET',
      headers: {
        'Content-Type': 'application/json',
        Authorization: `Bearer ${argoToken}`,
      },
    };

    const resp = await fetch(
      `${baseUrl}/api/v1/applications${urlSuffix}`,
      requestOptions,
    );

    if (!resp.ok) {
      throw new Error(`Request failed with ${resp.status} Error`);
    }

    const data = await resp?.json();
    if (data.items) {
      (data.items as any[]).forEach(item => {
        item.metadata.instance = { name: argoInstanceName };
      });
    } else if (data && options?.name) {
      data.instance = argoInstanceName;
    }
    return data;
  }

  private buildArgoProjectPayload({
    projectName,
    namespace,
    destinationServer,
    resourceVersion,
    sourceRepo,
  }: BuildArgoProjectArgs): ArgoProject {
    const clusterResourceBlacklist = this.config.getOptional<ResourceItem[]>(
      `argocd.projectSettings.clusterResourceBlacklist`,
    );
    const clusterResourceWhitelist = this.config.getOptional<ResourceItem[]>(
      `argocd.projectSettings.clusterResourceWhitelist`,
    );
    const namespaceResourceBlacklist = this.config.getOptional<ResourceItem[]>(
      `argocd.projectSettings.namespaceResourceBlacklist`,
    );
    const namespaceResourceWhitelist = this.config.getOptional<ResourceItem[]>(
      `argocd.projectSettings.namespaceResourceWhitelist`,
    );

    const project: ArgoProject = {
      metadata: {
        name: projectName,
        resourceVersion,
      },
      spec: {
        destinations: [
          {
            name: 'local',
            namespace: namespace,
            server: destinationServer ?? 'https://kubernetes.default.svc',
          },
        ],
        ...(clusterResourceBlacklist && { clusterResourceBlacklist }),
        ...(clusterResourceWhitelist && { clusterResourceWhitelist }),
        ...(namespaceResourceBlacklist && { namespaceResourceBlacklist }),
        ...(namespaceResourceWhitelist && { namespaceResourceWhitelist }),
        sourceRepos: Array.isArray(sourceRepo) ? sourceRepo : [sourceRepo],
      },
    };
    return project;
  }

  async createArgoProject({
    baseUrl,
    argoToken,
    projectName,
    namespace,
    sourceRepo,
    destinationServer,
  }: CreateArgoProjectProps): Promise<object> {
    const data = {
      project: this.buildArgoProjectPayload({
        projectName,
        namespace,
        sourceRepo,
        destinationServer,
      }),
    };

    const options: RequestInit = {
      method: 'POST',
      headers: {
        'Content-Type': 'application/json',
        Authorization: `Bearer ${argoToken}`,
      },
      body: JSON.stringify(data),
    };
    const resp = await fetch(`${baseUrl}/api/v1/projects`, options);
    const responseData = await resp.json();
    if (resp.status === 403) {
      throw new Error(responseData.message);
    } else if (resp.status === 404) {
      return resp.json();
    } else if (
      JSON.stringify(responseData).includes(
        'existing project spec is different',
      )
    ) {
      throw new Error('Duplicate project detected. Cannot overwrite existing.');
    }
    return responseData;
  }

  private async updateArgoProject({
    baseUrl,
    argoToken,
    projectName,
    namespace,
    sourceRepo,
    resourceVersion,
    destinationServer,
  }: UpdateArgoProjectProps): Promise<object> {
    const data = this.buildArgoProjectPayload({
      projectName,
      namespace,
      sourceRepo,
      resourceVersion,
      destinationServer,
    });

    const options: RequestInit = {
      method: 'PUT',
      headers: {
        'Content-Type': 'application/json',
        Authorization: `Bearer ${argoToken}`,
      },
      body: JSON.stringify(data),
    };
    const resp = await fetch(
      `${baseUrl}/api/v1/projects/${projectName}`,
      options,
    );
    const responseData = await resp.json();
    if (resp.status !== 200) {
      this.logger.error(
        `Error updating argo project ${projectName}: ${responseData.message}`,
      );
      throw new Error(`Error updating argo project: ${responseData.message}`);
    }
    return responseData;
  }

  private buildArgoApplicationPayload({
    appName,
    projectName,
    namespace,
    sourceRepo,
    sourcePath,
    labelValue,
    resourceVersion,
    destinationServer,
  }: BuildArgoApplicationArgs) {
    return {
      metadata: {
        name: appName,
        labels: { 'backstage-name': labelValue },
        finalizers: ['resources-finalizer.argocd.argoproj.io'],
        resourceVersion,
      },
      spec: {
        destination: {
          namespace: namespace,
          server: destinationServer
            ? destinationServer
            : 'https://kubernetes.default.svc',
        },
        project: projectName,
        revisionHistoryLimit: 10,
        source: {
          path: sourcePath,
          repoURL: sourceRepo,
        },
        syncPolicy: {
          automated: {
            allowEmpty: true,
            prune: true,
            selfHeal: true,
          },
          retry: {
            backoff: {
              duration: '5s',
              factor: 2,
              maxDuration: '5m',
            },
            limit: 10,
          },
          syncOptions: ['CreateNamespace=false', 'FailOnSharedResource=true'],
        },
      },
    };
  }

  async createArgoApplication({
    baseUrl,
    argoToken,
    appName,
    projectName,
    namespace,
    sourceRepo,
    sourcePath,
    labelValue,
    destinationServer,
  }: CreateArgoApplicationProps): Promise<object> {
    const data = this.buildArgoApplicationPayload({
      appName,
      projectName,
      namespace,
      sourcePath,
      sourceRepo,
      labelValue,
      destinationServer,
    });

    const options: RequestInit = {
      method: 'POST',
      headers: {
        'Content-Type': 'application/json',
        Authorization: `Bearer ${argoToken}`,
      },
      body: JSON.stringify(data),
    };

    const resp = await fetch(`${baseUrl}/api/v1/applications`, options);
    const respData = await resp.json();
    if (!resp.ok) {
      throw new Error(`Error creating argo app: ${respData.message}`);
    }
    return respData;
  }

  async resyncAppOnAllArgos({
    appSelector,
  }: ResyncProps): Promise<SyncResponse[][]> {
    const argoAppResp: findArgoAppResp[] = await this.findArgoApp({
      selector: appSelector,
    });
    if (argoAppResp) {
      const parallelSyncCalls = argoAppResp.map(
        async (argoInstance: any): Promise<SyncResponse[]> => {
          try {
            const token = await this.getArgoToken(argoInstance);
            try {
              const resp = argoInstance.appName.map(
                (argoApp: any): Promise<SyncResponse> => {
                  return this.syncArgoApp({
                    argoInstance,
                    argoToken: token,
                    appName: argoApp,
                  });
                },
              );
              return await Promise.all(resp);
            } catch (e: any) {
              return [{ status: 'Failure', message: e.message }];
            }
          } catch (e: any) {
            return [{ status: 'Failure', message: e.message }];
          }
        },
      );

      return await Promise.all(parallelSyncCalls);
    }
    return [];
  }

  async syncArgoApp({
    argoInstance,
    argoToken,
    appName,
  }: SyncArgoApplicationProps): Promise<SyncResponse> {
    const data = {
      prune: false,
      dryRun: false,
      strategy: {
        hook: {
          force: true,
        },
      },
      resources: null,
    };

    const options: RequestInit = {
      method: 'POST',
      body: JSON.stringify(data),
      headers: {
        'Content-Type': 'application/json',
        Authorization: `Bearer ${argoToken}`,
      },
    };
    const resp = await fetch(
      `${argoInstance.url}/api/v1/applications/${appName}/sync`,
      options,
    );
    if (resp.ok) {
      return {
        status: 'Success',
        message: `Re-synced ${appName} on ${argoInstance.name}`,
      };
    }
    return {
      message: `Failed to resync ${appName} on ${argoInstance.name}`,
      status: 'Failure',
    };
  }

  private async updateArgoApp({
    baseUrl,
    argoToken,
    appName,
    projectName,
    namespace,
    sourceRepo,
    sourcePath,
    labelValue,
    resourceVersion,
    destinationServer,
  }: UpdateArgoApplicationProps): Promise<object> {
    const data = this.buildArgoApplicationPayload({
      appName,
      projectName,
      namespace,
      sourceRepo,
      sourcePath,
      labelValue,
      resourceVersion,
      destinationServer,
    });

    const options: RequestInit = {
      method: 'PUT',
      headers: {
        Authorization: `Bearer ${argoToken}`,
      },
      body: JSON.stringify(data),
    };

    const resp = await fetch(
      `${baseUrl}/api/v1/applications/${appName}`,
      options,
    );
    const respData = await resp.json();
    if (resp.status !== 200) {
      this.logger.error(
        `Error updating argo app ${appName}: ${respData.message}`,
      );
      throw new Error(`Error updating argo app: ${respData.message}`);
    }

    return respData;
  }

  async deleteApp({
    baseUrl,
    argoApplicationName,
    argoToken,
  }: DeleteApplicationProps): Promise<boolean> {
    const options: RequestInit = {
      method: 'DELETE',
      headers: {
        Authorization: `Bearer ${argoToken}`,
      },
    };

    const resp = await fetch(
      `${baseUrl}/api/v1/applications/${argoApplicationName}?${new URLSearchParams(
        {
          cascade: 'true',
        },
      )}`,
      options,
    );
    const data = await resp?.json();
    if (resp.ok) {
      return true;
    }

    if (resp.status === 403 || resp.status === 404) {
      throw new Error(data.message);
    }
    return false;
  }

  async deleteProject({
    baseUrl,
    argoProjectName,
    argoToken,
  }: DeleteProjectProps): Promise<boolean> {
    const options: RequestInit = {
      method: 'DELETE',
      headers: {
        Authorization: `Bearer ${argoToken}`,
      },
    };

    const resp = await fetch(
      `${baseUrl}/api/v1/projects/${argoProjectName}?${new URLSearchParams({
        cascade: 'true',
      })}`,
      options,
    );

    const data = await resp?.json();
    if (resp.ok) {
      return true;
    }

    if (resp.status === 403 || resp.status === 404) {
      throw new Error(data.message);
    } else if (data.error && data.message) {
      throw new Error(`Cannot Delete Project: ${data.message}`);
    }
    return false;
  }

  async deleteAppandProject({
    argoAppName,
    argoInstanceName,
  }: DeleteApplicationAndProjectProps): Promise<DeleteApplicationAndProjectResponse> {
    const argoDeleteAppResp: ResponseSchema = {
      status: '',
      message: '',
    };
    const argoDeleteProjectResp: ResponseSchema = {
      status: '',
      message: '',
    };

    const matchedArgoInstance = this.instanceConfigs.find(
      argoInstance => argoInstance.name === argoInstanceName,
    );
    if (matchedArgoInstance === undefined) {
      argoDeleteAppResp.status = 'failed';
      argoDeleteAppResp.message =
        'cannot find an argo instance to match this cluster';
      throw new Error('cannot find an argo instance to match this cluster');
    }

    const token: string =
      matchedArgoInstance.token ??
      (await this.getArgoToken(matchedArgoInstance));

    let countinueToDeleteProject: boolean = true;
    let isAppExist: boolean = true;
    try {
      const deleteAppResp = await this.deleteApp({
        baseUrl: matchedArgoInstance.url,
        argoApplicationName: argoAppName,
        argoToken: token,
      });
      if (deleteAppResp === false) {
        countinueToDeleteProject = false;
        argoDeleteAppResp.status = 'failed';
        argoDeleteAppResp.message = 'error with deleteing argo app';
      }
    } catch (e: any) {
      if (typeof e.message === 'string') {
        isAppExist = false;
        countinueToDeleteProject = true;
        argoDeleteAppResp.status = 'failed';
        argoDeleteAppResp.message = e.message;
      }
      const message =
        e.message || `Failed to delete your app:, ${argoAppName}.`;
      this.logger.info(message);
    }

    let isAppPendingDelete: boolean = false;
    if (isAppExist) {
      for (
        let attempts = 0;
        attempts < (this.config.getOptionalNumber('argocd.waitCycles') || 5);
        attempts++
      ) {
        try {
          const argoApp = await this.getArgoAppData(
            matchedArgoInstance.url,
            matchedArgoInstance.name,
            token,
            { name: argoAppName },
          );

          isAppPendingDelete = 'metadata' in argoApp;
          if (!isAppPendingDelete) {
            argoDeleteAppResp.status = 'success';
            argoDeleteAppResp.message = 'application is deleted successfully';
            break;
          }

          await timer(5000);
        } catch (e: any) {
          const message =
            e.message || `Failed to get argo app data for:, ${argoAppName}.`;
          this.logger.info(message);
          if (
            attempts ===
            (this.config.getOptionalNumber('argocd.waitCycles') || 5) - 1
          ) {
            argoDeleteAppResp.status = 'failed';
            argoDeleteAppResp.message = 'error getting argo app data';
          }
          continue;
        }
      }
    }

    try {
      if (isAppPendingDelete && isAppExist) {
        argoDeleteAppResp.status = 'failed';
        argoDeleteAppResp.message = 'application pending delete';
        argoDeleteProjectResp.status = 'failed';
        argoDeleteProjectResp.message =
          'skipping project deletion due to app deletion pending';
      } else if (countinueToDeleteProject) {
        await this.deleteProject({
          baseUrl: matchedArgoInstance.url,
          argoProjectName: argoAppName,
          argoToken: token,
        });
        argoDeleteProjectResp.status = 'success';
        argoDeleteProjectResp.message = 'project is deleted successfully';
      } else {
        argoDeleteProjectResp.status = 'failed';
        argoDeleteProjectResp.message =
          'skipping project deletion due to error deleting argo app';
      }
    } catch (e: any) {
      const message =
        e.message || `Failed to delete the project:, ${argoAppName}.`;
      this.logger.info(message);
      if (typeof e.message === 'string') {
        argoDeleteProjectResp.status = 'failed';
        argoDeleteProjectResp.message = e.message;
      } else {
        argoDeleteProjectResp.status = 'failed';
        argoDeleteProjectResp.message = 'error with deleteing argo project';
      }
    }
    return {
      argoDeleteAppResp: argoDeleteAppResp,
      argoDeleteProjectResp: argoDeleteProjectResp,
    };
  }

  async createArgoResources({
    argoInstance,
    appName,
    projectName,
    namespace,
    sourceRepo,
    sourcePath,
    labelValue,
    logger,
  }: CreateArgoResourcesProps): Promise<boolean> {
    logger.info(`Getting app ${appName} on ${argoInstance}`);
    const matchedArgoInstance = getArgoConfigByInstanceName({
      argoConfigs: this.instanceConfigs,
      argoInstanceName: argoInstance,
    });
    if (!matchedArgoInstance)
      throw new Error(`Unable to find Argo instance named "${argoInstance}"`);
    const token: string =
      matchedArgoInstance.token ??
      (await this.getArgoToken(matchedArgoInstance));

    await this.createArgoProject({
      baseUrl: matchedArgoInstance.url,
      argoToken: token,
      projectName: projectName ? projectName : appName,
      namespace,
      sourceRepo,
    });

    await this.createArgoApplication({
      baseUrl: matchedArgoInstance.url,
      argoToken: token,
      appName,
      projectName: projectName ? projectName : appName,
      namespace,
      sourceRepo,
      sourcePath,
      labelValue: labelValue ? labelValue : appName,
    });

    return true;
  }

  async updateArgoProjectAndApp({
    instanceConfig,
    argoToken,
    appName,
    projectName,
    namespace,
    sourceRepo,
    sourcePath,
    labelValue,
    destinationServer,
  }: UpdateArgoProjectAndAppProps): Promise<boolean> {
    const appData = await this.getArgoAppData(
      instanceConfig.url,
      instanceConfig.name,
      argoToken,
      { name: appName },
    );
    if (!appData.spec?.source?.repoURL) {
      this.logger.error(`No repo URL found for argo app ${projectName}`);
      throw new Error('No repo URL found for argo app');
    }
    if (!appData.metadata?.resourceVersion) {
      this.logger.error(`No resourceVersion found for argo app ${projectName}`);
      throw new Error('No resourceVersion found for argo app');
    }
    const projData = await this.getArgoProject({
      baseUrl: instanceConfig.url,
      argoToken,
      projectName,
    });
    if (!projData.metadata?.resourceVersion) {
      this.logger.error(
        `No resourceVersion found for argo project ${projectName}`,
      );
      throw new Error('No resourceVersion found for argo project');
    }
    if (appData.spec?.source?.repoURL === sourceRepo) {
      await this.updateArgoProject({
        argoToken,
        baseUrl: instanceConfig.url,
        namespace,
        projectName,
        sourceRepo,
        resourceVersion: projData.metadata.resourceVersion,
        destinationServer,
      });
      await this.updateArgoApp({
        appName,
        argoToken,
        baseUrl: instanceConfig.url,
        labelValue,
        namespace,
        projectName,
        sourcePath,
        sourceRepo,
        resourceVersion: appData.metadata.resourceVersion,
        destinationServer,
      });
      return true;
    }
    await this.updateArgoProject({
      argoToken,
      baseUrl: instanceConfig.url,
      namespace,
      projectName,
      sourceRepo: [sourceRepo, appData.spec.source.repoURL],
      resourceVersion: projData.metadata.resourceVersion,
      destinationServer,
    });
    await this.updateArgoApp({
      appName,
      argoToken,
      baseUrl: instanceConfig.url,
      labelValue,
      namespace,
      projectName,
      sourcePath,
      sourceRepo,
      resourceVersion: appData.metadata.resourceVersion,
      destinationServer,
    });
    const updatedProjData = await this.getArgoProject({
      baseUrl: instanceConfig.url,
      argoToken,
      projectName,
    });
    await this.updateArgoProject({
      argoToken,
      baseUrl: instanceConfig.url,
      namespace,
      projectName,
      sourceRepo,
      resourceVersion: updatedProjData.metadata.resourceVersion,
      destinationServer,
    });

    return true;
  }

  async getArgoApplicationInfo({
    argoApplicationName,
    argoInstanceName,
  }: {
    argoApplicationName: string;
    argoInstanceName: string;
  }) {
    const matchedArgoInstance = getArgoConfigByInstanceName({
      argoConfigs: this.instanceConfigs,
      argoInstanceName,
    });
    if (!matchedArgoInstance)
      throw new Error(
        `config does not have argo information for the cluster named "${argoInstanceName}"`,
      );
    const token: string =
      matchedArgoInstance.token ??
      (await this.getArgoToken(matchedArgoInstance));

    const options = {
      headers: {
        Authorization: `Bearer ${token}`,
      },
      method: 'GET',
    };

    let statusText: string = '';
    try {
      const response = (await fetch(
        `${matchedArgoInstance.url}/api/v1/applications/${argoApplicationName}`,
        options,
      )) as GetArgoApplicationResp;
      statusText = response.statusText;
      return { ...(await response.json()), statusCode: response.status };
    } catch (error) {
      this.logger.error(
        `Error Getting Argo Application Information For Argo Instance Name ${argoInstanceName} - searching for application ${argoApplicationName} - ${JSON.stringify(
          { statusText, error: (error as Error).message },
        )}`,
      );
      throw error;
    }
  }
}<|MERGE_RESOLUTION|>--- conflicted
+++ resolved
@@ -26,12 +26,9 @@
   UpdateArgoProjectProps,
   GetArgoProjectProps,
   GetArgoProjectResp,
-<<<<<<< HEAD
   ArgoProject,
   ResourceItem,
-=======
   GetArgoApplicationResp,
->>>>>>> 0e058e89
 } from './types';
 import { getArgoConfigByInstanceName } from '../utils/getArgoConfig';
 
@@ -678,9 +675,12 @@
       throw new Error('cannot find an argo instance to match this cluster');
     }
 
-    const token: string =
-      matchedArgoInstance.token ??
-      (await this.getArgoToken(matchedArgoInstance));
+    let token: string;
+    if (!matchedArgoInstance.token) {
+      token = await this.getArgoToken(matchedArgoInstance);
+    } else {
+      token = matchedArgoInstance.token;
+    }
 
     let countinueToDeleteProject: boolean = true;
     let isAppExist: boolean = true;
@@ -795,14 +795,16 @@
     logger,
   }: CreateArgoResourcesProps): Promise<boolean> {
     logger.info(`Getting app ${appName} on ${argoInstance}`);
-    const matchedArgoInstance = getArgoConfigByInstanceName({
-      argoConfigs: this.instanceConfigs,
-      argoInstanceName: argoInstance,
-    });
-    if (!matchedArgoInstance)
+    const matchedArgoInstance = this.instanceConfigs.find(
+      argoHost => argoHost.name === argoInstance,
+    );
+
+    if (!matchedArgoInstance) {
       throw new Error(`Unable to find Argo instance named "${argoInstance}"`);
-    const token: string =
-      matchedArgoInstance.token ??
+    }
+
+    const token =
+      matchedArgoInstance.token ||
       (await this.getArgoToken(matchedArgoInstance));
 
     await this.createArgoProject({
