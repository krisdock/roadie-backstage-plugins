--- conflicted
+++ resolved
@@ -49,13 +49,8 @@
     "history": "^5.0.0",
     "humanize-duration": "^3.28.0",
     "lodash": "^4.17.21",
-<<<<<<< HEAD
     "luxon": "^3.2.1",
-    "msw": "^0.39.2",
-=======
-    "moment": "^2.27.0",
     "msw": "^1.0.1",
->>>>>>> bd1e3caa
     "node-fetch": "^2.6.1",
     "react-use": "^17.2.4"
   },
@@ -71,18 +66,13 @@
     "@backstage/test-utils": "^1.2.6",
     "@testing-library/jest-dom": "^5.10.1",
     "@testing-library/react": "^11.2.5",
-<<<<<<< HEAD
     "@types/humanize-duration": "^3.27.1",
     "cross-fetch": "^3.1.4",
-    "jest-environment-jsdom": "^29.2.1"
-=======
     "jest-environment-jsdom": "^29.2.1",
-    "cross-fetch": "^3.1.4",
     "rollup-plugin-dts": "^5.2.0",
     "@rollup/plugin-commonjs": "^24.0.1",
     "@rollup/plugin-node-resolve": "^15.0.1",
     "rollup-plugin-esbuild": "^5.0.0"
->>>>>>> bd1e3caa
   },
   "files": [
     "dist"
