{
  "name": "@roadiehq/backstage-plugin-datadog",
  "version": "1.3.3",
  "main": "src/index.ts",
  "types": "src/index.ts",
  "license": "Apache-2.0",
  "publishConfig": {
    "access": "public",
    "main": "dist/index.esm.js",
    "types": "dist/index.d.ts"
  },
  "bugs": {
    "url": "https://github.com/RoadieHQ/roadie-backstage-plugins/issues",
    "email": "support@roadie.io"
  },
  "repository": {
    "type": "git",
    "url": "github:RoadieHQ/roadie-backstage-plugins",
    "directory": "plugins/frontend/backstage-plugin-datadog"
  },
  "scripts": {
    "build": "backstage-cli plugin:build",
    "start": "backstage-cli plugin:serve",
    "lint": "backstage-cli lint",
    "test": "backstage-cli test",
    "diff": "backstage-cli plugin:diff",
    "prepack": "backstage-cli prepack",
    "postpack": "backstage-cli postpack",
    "clean": "backstage-cli clean"
  },
  "dependencies": {
    "@backstage/catalog-model": "^0.9.7",
    "@backstage/core-app-api": "^0.3.0",
    "@backstage/core-components": "^0.8.0",
    "@backstage/core-plugin-api": "^0.4.0",
    "@backstage/plugin-catalog-react": "^0.6.5",
    "@material-ui/core": "^4.11.0",
    "@material-ui/icons": "^4.9.1",
    "@material-ui/lab": "4.0.0-alpha.57",
    "cross-fetch": "^3.1.4",
    "eslint-plugin-jest": "^24.3.6",
    "history": "^5.0.0",
    "moment": "^2.29.1",
    "re-resizable": "^6.9.0",
    "react": "^16.13.1",
    "react-dom": "^16.13.1",
    "react-router": "6.0.0-beta.0",
    "react-router-dom": "6.0.0-beta.0",
    "react-use": "^17.2.4"
  },
  "devDependencies": {
    "@backstage/cli": "^0.10.1",
    "@backstage/dev-utils": "^0.2.14",
<<<<<<< HEAD
    "@backstage/test-utils": "^0.2.0",
=======
    "@backstage/test-utils": "^0.2.1",
>>>>>>> 5e17eacc
    "@testing-library/jest-dom": "^5.12.0",
    "@testing-library/react": "^10.4.1",
    "@typescript-eslint/eslint-plugin": "^4.4.0",
    "@typescript-eslint/parser": "^4.4.0",
    "esbuild": "^0.11.13",
    "eslint": "^7.6.0",
    "eslint-plugin-jest": "^24.3.6",
    "eslint-plugin-react": "^7.20.5",
    "msw": "^0.35.0"
  },
  "files": [
    "dist"
  ]
}<|MERGE_RESOLUTION|>--- conflicted
+++ resolved
@@ -51,11 +51,7 @@
   "devDependencies": {
     "@backstage/cli": "^0.10.1",
     "@backstage/dev-utils": "^0.2.14",
-<<<<<<< HEAD
-    "@backstage/test-utils": "^0.2.0",
-=======
     "@backstage/test-utils": "^0.2.1",
->>>>>>> 5e17eacc
     "@testing-library/jest-dom": "^5.12.0",
     "@testing-library/react": "^10.4.1",
     "@typescript-eslint/eslint-plugin": "^4.4.0",
